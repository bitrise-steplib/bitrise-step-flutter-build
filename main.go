package main

import (
	"encoding/json"
	"errors"
	"fmt"
	"os"
	"path/filepath"

	"github.com/bitrise-io/go-steputils/stepconf"
	"github.com/bitrise-io/go-utils/fileutil"
	"github.com/bitrise-io/go-utils/log"
	"github.com/bitrise-io/go-utils/pathutil"
	"github.com/bitrise-io/go-utils/sliceutil"
<<<<<<< HEAD
	"github.com/bitrise-io/go-xcode/certificateutil"
	shellquote "github.com/kballard/go-shellquote"
=======
	"github.com/bitrise-tools/go-steputils/stepconf"
	"github.com/bitrise-tools/go-xcode/certificateutil"
	"github.com/kballard/go-shellquote"
>>>>>>> 61e54f51
)

const (
	codesignField  = "ios-signing-cert"
	noCodesignFlag = "--no-codesign"
)

var flutterConfigPath = filepath.Join(os.Getenv("HOME"), ".flutter_settings")
var errCodeSign = errors.New("CODESIGN")

type config struct {
<<<<<<< HEAD
	IOSAdditionalParams     string `env:"ios_additional_params"`
	AndroidAdditionalParams string `env:"android_additional_params"`
	Platform                string `env:"platform,opt[both,ios,android]"`
	IOSExportPattern        string `env:"ios_output_pattern"`
	AndroidExportPattern    string `env:"android_output_pattern"`
	IOSCodesignIdentity     string `env:"ios_codesign_identity"`
	ProjectLocation         string `env:"project_location,dir"`
	IsVerbose               bool   `env:"verbose,opt[true,false]"`
=======
	IOSAdditionalParams        string `env:"ios_additional_params"`
	AndroidAdditionalParams    string `env:"android_additional_params"`
	Platform                   string `env:"platform,opt[both,ios,android]"`
	IOSExportPattern           string `env:"ios_output_pattern"`
	AndroidOutputType          string `env:"android_output_type,opt[apk,appbundle]"`
	AndroidExportPattern       string `env:"android_output_pattern"`
	AndroidBundleExportPattern string `env:"android_bundle_output_pattern"`
	IOSCodesignIdentity        string `env:"ios_codesign_identity"`
	ProjectLocation            string `env:"project_location,dir"`
>>>>>>> 61e54f51
}

func failf(msg string, args ...interface{}) {
	log.Errorf(msg, args...)
	os.Exit(1)
}

func main() {
	var cfg config
	if err := stepconf.Parse(&cfg); err != nil {
		failf("Issue with input: %s", err)
	}
	stepconf.Print(cfg)
	log.SetEnableDebugLog(cfg.IsVerbose)

	projectLocationAbs, err := filepath.Abs(cfg.ProjectLocation)
	if err != nil {
		failf("Failed to get absolute project path, error: %s", err)
	}

	exist, err := pathutil.IsDirExists(projectLocationAbs)
	if err != nil {
		failf("Failed to check if project path exists, error: %s", err)
	} else if !exist {
		failf("Project path does not exist.")
	}

	if cfg.Platform == "ios" || cfg.Platform == "both" {
		fmt.Println()
		log.Infof("iOS Codesign settings")

		iosParams, err := shellquote.Split(cfg.IOSAdditionalParams)
		if err != nil {
			failf(" - Failed to get iOS additional parameters, error: %s", err)
		}
		if sliceutil.IsStringInSlice(noCodesignFlag, iosParams) {
			log.Printf(" - Skipping codesign preparation, %s parameter set", noCodesignFlag)
			goto build
		}

		log.Printf(" Installed codesign identities:")
		installedCertificates, err := certificateutil.InstalledCodesigningCertificateNames()
		if err != nil {
			failf(" - Failed to fetch installed codesign identities, error: %s", err)
		}
		for _, identity := range installedCertificates {
			log.Printf(" - %s", identity)
		}

		if len(installedCertificates) == 0 {
			failf(" - No codesign identities installed")
		}

		var flutterSettings map[string]string
		flutterSettingsExists, err := pathutil.IsPathExists(flutterConfigPath)
		if err != nil {
			failf(" - Failed to check if path exists, error: %s", err)
		}
		if flutterSettingsExists {
			flutterSettingsContent, err := fileutil.ReadBytesFromFile(flutterConfigPath)
			if err != nil {
				failf(" - Failed to check if path exists, error: %s", err)
			}
			if err := json.Unmarshal(flutterSettingsContent, &flutterSettings); err != nil {
				failf(" - Failed to unmarshal .flutter_settings file, error: %s", err)
			}
		} else {
			flutterSettings = map[string]string{}
		}

		if cfg.IOSCodesignIdentity != "" {
			log.Warnf(" Override codesign identity:")
			log.Printf(" - Store: %s", cfg.IOSCodesignIdentity)
			if !sliceutil.IsStringInSlice(cfg.IOSCodesignIdentity, installedCertificates) {
				failf(" - The selected identity \"%s\" is not installed on the system", cfg.IOSCodesignIdentity)
			}
			flutterSettings[codesignField] = cfg.IOSCodesignIdentity
			newSettingsContent, err := json.MarshalIndent(flutterSettings, "", " ")
			if err != nil {
				failf(" - Failed to unmarshal .flutter_settings file, error: %s", err)
			}
			if err := fileutil.WriteBytesToFile(flutterConfigPath, newSettingsContent); err != nil {
				failf(" - Failed to write .flutter_settings file, error: %s", err)
			}
			log.Donef(" - Done")
			goto build
		}

		log.Printf(" Stored Flutter codesign settings:")
		storedIdentity, ok := flutterSettings["ios-signing-cert"]
		if !ok {
			log.Printf(" - No codesign identity set")
		} else {
			log.Printf(" - %s", storedIdentity)
			if !sliceutil.IsStringInSlice(storedIdentity, installedCertificates) {
				failf(" - Identity \"%s\" is not installed on the system", storedIdentity)
			}
		}
	}

build:

	for _, spec := range []buildSpecification{
		{
			displayName:          "iOS",
			platformCmdFlag:      "ios",
			platformSelectors:    []string{"both", "ios"},
			outputPathPattern:    cfg.IOSExportPattern,
			additionalParameters: cfg.IOSAdditionalParams,
		},
		{
			displayName:          "Android",
			platformCmdFlag:      cfg.AndroidOutputType,
			platformSelectors:    []string{"both", "android"},
			outputPathPattern:    cfg.getAndroidOutputPathPattern(),
			additionalParameters: cfg.AndroidAdditionalParams,
		},
	} {
		if !spec.buildable(cfg.Platform) {
			continue
		}

		spec.projectLocation = projectLocationAbs

		fmt.Println()
		log.Infof("Build " + spec.displayName)
		if err := spec.build(spec.additionalParameters); err != nil {
			if err == errCodeSign {
				if cfg.IOSCodesignIdentity != "" {
					log.Warnf("Invalid codesign identity is selected, choose the appropriate identity in the step's [iOS Platform Configs>Codesign Identity] input field.")
				} else {
					log.Warnf("You have multiple codesign identity installed, select the one you want to use and set its name in the [iOS Platform Configs>Codesign Identity] input field.")
				}
			}

			failf("Failed to build %s platform, error: %s", spec.displayName, err)
		}

		fmt.Println()
		log.Infof("Export " + spec.displayName + " artifact")

		if err := spec.exportArtifacts(spec.outputPathPattern); err != nil {
			failf("Failed to export %s artifacts, error: %s", spec.displayName, err)
		}
	}
<<<<<<< HEAD

	fmt.Println()
	log.Infof("Collecting cache")

	if err := cacheCocoapodsDeps(projectLocationAbs); err != nil {
		log.Warnf("Failed to collect cocoapods cache, error: %s", err)
	}

	if err := cacheCarthageDeps(projectLocationAbs); err != nil {
		log.Warnf("Failed to collect carthage cache, error: %s", err)
	}

	if err := cacheAndroidDeps(projectLocationAbs); err != nil {
		log.Warnf("Failed to collect android cache, error: %s", err)
	}

	if err := cacheFlutterDeps(projectLocationAbs); err != nil {
		log.Warnf("Failed to collect flutter cache, error: %s", err)
=======
}

func (cfg config) getAndroidOutputPathPattern() string {
	switch cfg.AndroidOutputType {
	case "appbundle":
		return cfg.AndroidBundleExportPattern
	default:
		return cfg.AndroidExportPattern

>>>>>>> 61e54f51
	}
}<|MERGE_RESOLUTION|>--- conflicted
+++ resolved
@@ -12,14 +12,8 @@
 	"github.com/bitrise-io/go-utils/log"
 	"github.com/bitrise-io/go-utils/pathutil"
 	"github.com/bitrise-io/go-utils/sliceutil"
-<<<<<<< HEAD
 	"github.com/bitrise-io/go-xcode/certificateutil"
 	shellquote "github.com/kballard/go-shellquote"
-=======
-	"github.com/bitrise-tools/go-steputils/stepconf"
-	"github.com/bitrise-tools/go-xcode/certificateutil"
-	"github.com/kballard/go-shellquote"
->>>>>>> 61e54f51
 )
 
 const (
@@ -31,16 +25,6 @@
 var errCodeSign = errors.New("CODESIGN")
 
 type config struct {
-<<<<<<< HEAD
-	IOSAdditionalParams     string `env:"ios_additional_params"`
-	AndroidAdditionalParams string `env:"android_additional_params"`
-	Platform                string `env:"platform,opt[both,ios,android]"`
-	IOSExportPattern        string `env:"ios_output_pattern"`
-	AndroidExportPattern    string `env:"android_output_pattern"`
-	IOSCodesignIdentity     string `env:"ios_codesign_identity"`
-	ProjectLocation         string `env:"project_location,dir"`
-	IsVerbose               bool   `env:"verbose,opt[true,false]"`
-=======
 	IOSAdditionalParams        string `env:"ios_additional_params"`
 	AndroidAdditionalParams    string `env:"android_additional_params"`
 	Platform                   string `env:"platform,opt[both,ios,android]"`
@@ -50,7 +34,7 @@
 	AndroidBundleExportPattern string `env:"android_bundle_output_pattern"`
 	IOSCodesignIdentity        string `env:"ios_codesign_identity"`
 	ProjectLocation            string `env:"project_location,dir"`
->>>>>>> 61e54f51
+	IsVerbose                  bool   `env:"verbose,opt[true,false]"`
 }
 
 func failf(msg string, args ...interface{}) {
@@ -196,7 +180,6 @@
 			failf("Failed to export %s artifacts, error: %s", spec.displayName, err)
 		}
 	}
-<<<<<<< HEAD
 
 	fmt.Println()
 	log.Infof("Collecting cache")
@@ -215,7 +198,7 @@
 
 	if err := cacheFlutterDeps(projectLocationAbs); err != nil {
 		log.Warnf("Failed to collect flutter cache, error: %s", err)
-=======
+	}
 }
 
 func (cfg config) getAndroidOutputPathPattern() string {
@@ -225,6 +208,5 @@
 	default:
 		return cfg.AndroidExportPattern
 
->>>>>>> 61e54f51
 	}
 }